# VisualTales-Image-Caption-Generator

## Week 1

- Install and setup [Python](https://docs.python.org/3/tutorial/index.html), [NumPy](https://numpy.org/doc/1.26/user/absolute_beginners.html), [Pandas](https://pandas.pydata.org/docs/getting_started/index.html#getting-started), [Matplotlib](https://matplotlib.org/stable/index.html) and read their documentation for reference.

- ### Resources :
    - Python - https://www.javatpoint.com/python-tutorial : For starters you can read till functions
    - Numpy - https://www.javatpoint.com/numpy-tutorial : For starters you can read till Array iteration
    - Pandas -  https://www.geeksforgeeks.org/pandas-tutorial/
    - Matplotlib - https://www.w3schools.com/python/matplotlib_intro.asp : Just go over it no need to remember everything

- ### Video Tutorials :
    - Numpy - https://www.youtube.com/watch?v=QUT1VHiLmmI
    - Pandas - https://www.youtube.com/playlist?list=PL-osiE80TeTsWmV9i9c58mdDCSskIFdDS

- You can also check W3Schools for all these libraries as it provides guided and normal paced tutorials

- For those interested can read up on Object Oriented Programming([OOPs](https://www.javatpoint.com/python-oops-concepts)) in python

- [Assignment link](Assignment1.ipynb)

- Also if you want to master pandas and numpy, the following resources can be referred:
  - [Numpy 100 puzzles](https://github.com/rougier/numpy-100)
<<<<<<< HEAD
  - [Pandas 100 puzzles](https://github.com/ajcr/100-pandas-puzzles) (Recommended)
=======
  - [Pandas 100 puzzles](https://github.com/ajcr/100-pandas-puzzles) (Recommended)


## Week 2

### Resources :
- Linear Regression :
    - [PDF_1](intro_regression.pdf)
    - [PDF_2](linear_regression.pdf)
- Logistic Regression :
    - [PDF_1](logistic_regression.pdf)
- Bias and Variance :
    - [PDF_1](bias_variance.pdf)

These are my course slides and are a little more maths centric so if you want you can just read them once.

You can also check this to get a high level understanding of both : [link](https://www.javatpoint.com/linear-regression-vs-logistic-regression-in-machine-learning)

### Video Lectures :
- [Gradient Descent](https://www.youtube.com/watch?v=sDv4f4s2SB8)
- [Stochastic Gradient Descent](https://www.youtube.com/watch?v=vMh0zPT0tLI)
- [Linear Regression](https://www.youtube.com/watch?v=7ArmBVF2dCs)
- [Logictic Regression](https://www.youtube.com/watch?v=yIYKR4sgzI8)

You can check out these videos it will give you some good visualization and intuition.
>>>>>>> e4d5e7df
<|MERGE_RESOLUTION|>--- conflicted
+++ resolved
@@ -22,9 +22,6 @@
 
 - Also if you want to master pandas and numpy, the following resources can be referred:
   - [Numpy 100 puzzles](https://github.com/rougier/numpy-100)
-<<<<<<< HEAD
-  - [Pandas 100 puzzles](https://github.com/ajcr/100-pandas-puzzles) (Recommended)
-=======
   - [Pandas 100 puzzles](https://github.com/ajcr/100-pandas-puzzles) (Recommended)
 
 
@@ -49,5 +46,4 @@
 - [Linear Regression](https://www.youtube.com/watch?v=7ArmBVF2dCs)
 - [Logictic Regression](https://www.youtube.com/watch?v=yIYKR4sgzI8)
 
-You can check out these videos it will give you some good visualization and intuition.
->>>>>>> e4d5e7df
+You can check out these videos it will give you some good visualization and intuition.